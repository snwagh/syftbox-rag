# SyftBox RAG

A RAG (Retrieval-Augmented Generation) application that combines document processing with AI capabilities. This project uses Streamlit for the user interface and various AI/ML libraries for document processing and question answering.

## Features

- Connecting to your OneDrive account via access tokens
- Document download, processing and indexing, and deletion
- UI or without UI
- Question answering capabilities
- Support for multiple document formats (PDF, DOCX, etc.)

## Prerequisites

- Python 3.8 or higher
- [uv](https://github.com/astral-sh/uv) package manager
- [Ollama](https://ollama.ai/) - Local LLM server

## Installation

1. Clone the repository:
```bash
git clone <repository-url>
cd syftbox-rag
```

2. Set up the virtual environment and install dependencies:
```bash
# Remove existing virtual environment (if any)
rm -rf .venv/

# Create new virtual environment
uv venv

# Install dependencies
uv pip install -r requirements.txt
```

## Setting up Azure Credentials
- Log into your azure account
- Go to App Registrations and register a new app
- Create the following API permissions for that app
<<<<<<< HEAD

- Copy the Client ID from the overview page (for the `.env` file)

- Create a client secret and copy the secret (for the `.env` file)
=======
<img width="1690" alt="Screenshot 2025-04-24 at 3 25 39 PM" src="https://github.com/user-attachments/assets/c69862e6-b899-4e63-a0b5-cc1622c7eb41" />

- Copy the Client ID from the overview page (for the `.env` file)
<img width="1123" alt="Screenshot 2025-04-24 at 3 39 54 PM" src="https://github.com/user-attachments/assets/54b3e80f-c394-4897-990c-8ee3f69bbf5b" />

- Create a client secret and copy the secret (for the `.env` file)
<img width="1119" alt="Screenshot 2025-04-24 at 3 40 23 PM" src="https://github.com/user-attachments/assets/e3e78f1a-bce5-4529-a377-23c502b83607" />
>>>>>>> f6fc0f71


Create a .env file 
```
echo "CLIENT_ID=beb...
CLIENT_SECRET=YXW....
OLLAMA_BASE_URL=http://localhost:11434" > .env
```



## Usage

Make sure OLLAMA server is running and has at least one model. 

### With Jupyter Lab

To run the application with the Streamlit web interface:

```bash
uv run jupyter lab
```

And follow the `RAG.ipynb` notebook

### Without Web Interface

To run the application in command-line mode:

```bash
uv run main.py
```

## Project Structure

- `main.py`: Command-line interface for creating and using RAG
- `rag_builder/`: Core RAG implementation modules
- `RAG.ipynb`: Jupyter notebook with interactive examples and tutorials
- `requirements.txt`: Project dependencies
- `questions.txt`: Sample questions for testing
- `.env`: Environment variables for configuration

## Configuration

The application requires the following environment variables in `.env`:

- `CLIENT_ID`: Azure AD application client ID
- `CLIENT_SECRET`: Azure AD application client secret
- `OLLAMA_BASE_URL`: URL for the Ollama server (Keep it as http://localhost:11434)

## Development

To contribute to the project:

1. Fork the repository
2. Create a feature branch
3. Make your changes
4. Submit a pull request

## License

This project is licensed under the MIT License - see the LICENSE file for details.

## Acknowledgments

- [Ollama](https://ollama.ai/) for providing the local LLM server
- [Streamlit](https://streamlit.io/) for the web interface
- [uv](https://github.com/astral-sh/uv) for Python package management<|MERGE_RESOLUTION|>--- conflicted
+++ resolved
@@ -40,12 +40,6 @@
 - Log into your azure account
 - Go to App Registrations and register a new app
 - Create the following API permissions for that app
-<<<<<<< HEAD
-
-- Copy the Client ID from the overview page (for the `.env` file)
-
-- Create a client secret and copy the secret (for the `.env` file)
-=======
 <img width="1690" alt="Screenshot 2025-04-24 at 3 25 39 PM" src="https://github.com/user-attachments/assets/c69862e6-b899-4e63-a0b5-cc1622c7eb41" />
 
 - Copy the Client ID from the overview page (for the `.env` file)
@@ -53,7 +47,6 @@
 
 - Create a client secret and copy the secret (for the `.env` file)
 <img width="1119" alt="Screenshot 2025-04-24 at 3 40 23 PM" src="https://github.com/user-attachments/assets/e3e78f1a-bce5-4529-a377-23c502b83607" />
->>>>>>> f6fc0f71
 
 
 Create a .env file 
